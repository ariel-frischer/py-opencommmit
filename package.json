--- conflicted
+++ resolved
@@ -1,10 +1,6 @@
 {
   "name": "opencommit",
-<<<<<<< HEAD
-  "version": "2.0.15",
-=======
   "version": "2.0.17",
->>>>>>> 0b8dc120
   "description": "Auto-generate impressive commits in 1 second. Killing lame commits with AI 🤯🔫",
   "keywords": [
     "git",
