{
  "name": "opencommit",
  "version": "3.0.15",
  "description": "Auto-generate impressive commits in 1 second. Killing lame commits with AI 🤯🔫",
  "keywords": [
    "git",
    "chatgpt",
    "gpt",
    "ai",
    "openai",
    "opencommit",
    "aicommit",
    "aicommits",
    "gptcommit",
    "commit",
    "ollama"
  ],
  "main": "cli.js",
  "bin": {
    "opencommit": "./out/cli.cjs",
    "oco": "./out/cli.cjs"
  },
  "repository": {
    "url": "https://github.com/di-sukharev/opencommit"
  },
  "type": "module",
  "author": "https://github.com/di-sukharev",
  "license": "MIT",
  "files": [
    "out/cli.cjs",
    "out/tiktoken_bg.wasm"
  ],
  "release": {
    "branches": [
      "master"
    ]
  },
  "publishConfig": {
    "access": "public"
  },
  "scripts": {
    "watch": "npm run -S build -- --sourcemap --watch",
    "start": "node ./out/cli.cjs",
    "ollama:start": "OCO_AI_PROVIDER='ollama' node ./out/cli.cjs",
    "dev": "ts-node ./src/cli.ts",
    "build": "rimraf out && node esbuild.config.js",
    "build:push": "npm run build && git add . && git commit -m 'build' && git push",
    "deploy": "npm version patch && npm run build:push && git push --tags && npm publish --tag latest",
    "lint": "eslint src --ext ts && tsc --noEmit",
    "format": "prettier --write src",
    "test:all": "npm run test:unit:docker && npm run test:e2e:docker",
    "test:docker-build": "docker build -t oco-test -f test/Dockerfile .",
    "test:unit": "NODE_OPTIONS=--experimental-vm-modules jest test/unit",
    "test:unit:docker": "npm run test:docker-build && DOCKER_CONTENT_TRUST=0 docker run --rm oco-test npm run test:unit",
    "test:e2e": "jest test/e2e",
    "test:e2e:docker": "npm run test:docker-build && DOCKER_CONTENT_TRUST=0 docker run --rm oco-test npm run test:e2e"
  },
  "devDependencies": {
    "@commitlint/types": "^17.4.4",
    "@types/ini": "^1.3.31",
    "@types/inquirer": "^9.0.3",
    "@types/jest": "^29.5.12",
    "@types/node": "^16.18.14",
    "@typescript-eslint/eslint-plugin": "^5.45.0",
    "@typescript-eslint/parser": "^5.45.0",
    "cli-testing-library": "^2.0.2",
    "dotenv": "^16.0.3",
    "esbuild": "^0.15.18",
    "eslint": "^8.28.0",
    "jest": "^29.7.0",
    "prettier": "^2.8.4",
    "ts-jest": "^29.1.2",
    "ts-node": "^10.9.1",
    "typescript": "^4.9.3"
  },
  "dependencies": {
    "@actions/core": "^1.10.0",
    "@actions/exec": "^1.1.1",
    "@actions/github": "^5.1.1",
<<<<<<< HEAD
=======
    "@azure/openai": "^1.0.0-beta.12",
>>>>>>> 31254045
    "@anthropic-ai/sdk": "^0.19.2",
    "@clack/prompts": "^0.6.1",
    "@dqbd/tiktoken": "^1.0.2",
    "@octokit/webhooks-schemas": "^6.11.0",
    "@octokit/webhooks-types": "^6.11.0",
    "ai": "^2.2.14",
    "axios": "^1.3.4",
    "chalk": "^5.2.0",
    "cleye": "^1.3.2",
    "crypto": "^1.0.1",
    "execa": "^7.0.0",
    "ignore": "^5.2.4",
    "ini": "^3.0.1",
    "inquirer": "^9.1.4",
    "openai": "^3.2.1"
  }
}<|MERGE_RESOLUTION|>--- conflicted
+++ resolved
@@ -77,10 +77,7 @@
     "@actions/core": "^1.10.0",
     "@actions/exec": "^1.1.1",
     "@actions/github": "^5.1.1",
-<<<<<<< HEAD
-=======
     "@azure/openai": "^1.0.0-beta.12",
->>>>>>> 31254045
     "@anthropic-ai/sdk": "^0.19.2",
     "@clack/prompts": "^0.6.1",
     "@dqbd/tiktoken": "^1.0.2",
