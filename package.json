{
  "name": "opencommit",
<<<<<<< HEAD
  "version": "3.1.0",
=======
  "version": "3.1.1",
>>>>>>> fa164377
  "description": "Auto-generate impressive commits in 1 second. Killing lame commits with AI 🤯🔫",
  "keywords": [
    "git",
    "chatgpt",
    "gpt",
    "ai",
    "openai",
    "opencommit",
    "aicommit",
    "aicommits",
    "gptcommit",
    "commit",
    "ollama"
  ],
  "main": "cli.js",
  "bin": {
    "opencommit": "./out/cli.cjs",
    "oco": "./out/cli.cjs"
  },
  "repository": {
    "url": "https://github.com/di-sukharev/opencommit"
  },
  "type": "module",
  "author": "https://github.com/di-sukharev",
  "license": "MIT",
  "files": [
    "out/cli.cjs",
    "out/tiktoken_bg.wasm"
  ],
  "release": {
    "branches": [
      "master"
    ]
  },
  "publishConfig": {
    "access": "public"
  },
  "scripts": {
    "watch": "npm run -S build -- --sourcemap --watch",
    "start": "node ./out/cli.cjs",
    "ollama:start": "OCO_AI_PROVIDER='ollama' node ./out/cli.cjs",
    "dev": "ts-node ./src/cli.ts",
    "dev:gemini": "OCO_AI_PROVIDER='gemini' ts-node ./src/cli.ts",
    "build": "rimraf out && node esbuild.config.js",
    "build:push": "npm run build && git add . && git commit -m 'build' && git push",
    "deploy": "npm run build:push && git push --tags && npm publish --tag latest",
    "deploy:patch": "npm version patch && npm run deploy",
    "lint": "eslint src --ext ts && tsc --noEmit",
    "format": "prettier --write src",
    "test": "node --no-warnings --experimental-vm-modules $( [ -f ./node_modules/.bin/jest ] && echo ./node_modules/.bin/jest || which jest ) test/unit",
    "test:all": "npm run test:unit:docker && npm run test:e2e:docker",
    "test:docker-build": "docker build -t oco-test -f test/Dockerfile .",
    "test:unit": "NODE_OPTIONS=--experimental-vm-modules jest test/unit",
    "test:unit:docker": "npm run test:docker-build && DOCKER_CONTENT_TRUST=0 docker run --rm oco-test npm run test:unit",
    "test:e2e": "npm run test:e2e:setup && jest test/e2e",
    "test:e2e:setup": "sh test/e2e/setup.sh",
    "test:e2e:docker": "npm run test:docker-build && DOCKER_CONTENT_TRUST=0 docker run --rm oco-test npm run test:e2e"
  },
  "devDependencies": {
    "@commitlint/types": "^17.4.4",
    "@types/ini": "^1.3.31",
    "@types/inquirer": "^9.0.3",
    "@types/jest": "^29.5.12",
    "@types/node": "^16.18.14",
    "@typescript-eslint/eslint-plugin": "^5.45.0",
    "@typescript-eslint/parser": "^5.45.0",
    "cli-testing-library": "^2.0.2",
    "dotenv": "^16.0.3",
    "esbuild": "^0.15.18",
    "eslint": "^8.28.0",
    "jest": "^29.7.0",
    "prettier": "^2.8.4",
    "ts-jest": "^29.1.2",
    "ts-node": "^10.9.1",
    "typescript": "^4.9.3"
  },
  "dependencies": {
    "@actions/core": "^1.10.0",
    "@actions/exec": "^1.1.1",
    "@actions/github": "^5.1.1",
    "@anthropic-ai/sdk": "^0.19.2",
    "@azure/openai": "^1.0.0-beta.12",
    "@clack/prompts": "^0.6.1",
    "@dqbd/tiktoken": "^1.0.2",
    "@google/generative-ai": "^0.11.4",
    "@octokit/webhooks-schemas": "^6.11.0",
    "@octokit/webhooks-types": "^6.11.0",
    "ai": "^2.2.14",
    "axios": "^1.3.4",
    "chalk": "^5.2.0",
    "cleye": "^1.3.2",
    "crypto": "^1.0.1",
    "execa": "^7.0.0",
    "ignore": "^5.2.4",
    "ini": "^3.0.1",
    "inquirer": "^9.1.4",
    "openai": "^4.56.0"
  }
}<|MERGE_RESOLUTION|>--- conflicted
+++ resolved
@@ -1,10 +1,6 @@
 {
   "name": "opencommit",
-<<<<<<< HEAD
-  "version": "3.1.0",
-=======
   "version": "3.1.1",
->>>>>>> fa164377
   "description": "Auto-generate impressive commits in 1 second. Killing lame commits with AI 🤯🔫",
   "keywords": [
     "git",
