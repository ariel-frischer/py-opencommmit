--- conflicted
+++ resolved
@@ -194,7 +194,6 @@
 git commit -m "${generatedMessage}" --no-verify
 ```
 
-<<<<<<< HEAD
 To include a message in the generated message, you can utilize the template function! For instance:
 
 ```sh
@@ -204,9 +203,6 @@
 > opencommit examines placeholders in the parameters, allowing you to append additional information before and after the placeholders, such as the relevant Issue or Pull Request. Similarly, you have the option to customize the OCO_MESSAGE_TEMPLATE_PLACEHOLDER configuration item, for example, simplifying it to $m!"
 
 ### Ignore files
-=======
-### Remove files
->>>>>>> 0c8bf556
 
 You can remove files from being sent to OpenAI by creating a `.opencommitignore` file. For example:
 
