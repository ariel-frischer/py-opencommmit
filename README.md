--- conflicted
+++ resolved
@@ -105,11 +105,7 @@
 OCO_OPENAI_BASE_PATH=<may be used to set proxy path to OpenAI api>
 OCO_DESCRIPTION=<postface a message with ~3 sentences description of the changes>
 OCO_EMOJI=<boolean, add GitMoji>
-<<<<<<< HEAD
-OCO_MODEL=<either 'gpt-4o', 'gpt-4', 'gpt-4-turbo', 'gpt-3.5-turbo' (default), 'gpt-3.5-turbo-0125', 'gpt-4-1106-preview', 'gpt-4-turbo-preview' or 'gpt-4-0125-preview'>
-=======
 OCO_MODEL=<either 'gpt-4', 'gpt-4-turbo', 'gpt-3.5-turbo' (default), 'gpt-3.5-turbo-0125', 'gpt-4-1106-preview', 'gpt-4-turbo-preview' or 'gpt-4-0125-preview'>
->>>>>>> 31254045
 OCO_LANGUAGE=<locale, scroll to the bottom to see options>
 OCO_MESSAGE_TEMPLATE_PLACEHOLDER=<message template placeholder, default: '$msg'>
 OCO_PROMPT_MODULE=<either conventional-commit or @commitlint, default: conventional-commit>
@@ -200,11 +196,7 @@
 Pushing to git is on by default but if you would like to turn it off just use:
 
 ```sh
-<<<<<<< HEAD
 oco config set OCO_GITPUSH=false
-=======
-oc config set OCO_GITPUSH=false
->>>>>>> 31254045
 ```
 
 ### Switch to `@commitlint`
