--- conflicted
+++ resolved
@@ -14,7 +14,6 @@
 const INIT_MESSAGES_PROMPT: Array<ChatCompletionRequestMessage> = [
   {
     role: ChatCompletionRequestMessageRoleEnum.System,
-<<<<<<< HEAD
     content: `You are to act as the author of a commit message in git. Your mission is to create clean and comprehensive commit messages in the conventional commit convention. I'll send you an output of 'git diff --staged' command, and you convert it into a commit message.
     ${
       config?.emoji
@@ -24,16 +23,10 @@
       config?.description
         ? 'Add a short description of why the commit is done after the commit message. Don\'t start it with "This commit", just describe the changes'
         : "Don't add any descriptions to the commit, only commit message"
-    }. Use the present tense. Use ${translation.localLanguage} to answer.`
-=======
-    content: `You are to act as the author of a commit message in git. Your mission is to create clean and comprehensive commit messages in the conventional commit convention. I'll send you an output of 'git diff --staged' command, and you convert it into a commit message. ${config?.emoji
-      ? 'Use Gitmoji convention to preface the commit'
-      : 'Do not preface the commit with anything'
-      }, use the present tense. ${config?.description
-        ? 'Add a short description of what commit is about after the commit message. Don\'t start it with "This commit", just describe the changes.'
-        : "Don't add any descriptions to the commit, only commit message."
-    } Use ${translation.localLanguage} to answer.`
->>>>>>> 3103ae18
+    }.
+    Use the present tense.
+    Lines must not be longer 74 characters.
+    Use ${translation.localLanguage} to answer.`
   },
   {
     role: ChatCompletionRequestMessageRoleEnum.User,
@@ -100,7 +93,7 @@
 export const generateCommitMessageWithChatCompletion = async (
   diff: string
 ): Promise<string | GenerateCommitMessageError> => {
- try {
+  try {
     if (tokenCount(diff) >= MAX_REQ_TOKENS) {
       const commitMessagePromises = getCommitMsgsPromisesFromFileDiffs(diff);
 
