--- conflicted
+++ resolved
@@ -395,11 +395,7 @@
     OCO_GITPUSH: process.env.OCO_GITPUSH === 'false' ? false : true,
     OCO_ONE_LINE_COMMIT:
       process.env.OCO_ONE_LINE_COMMIT === 'true' ? true : false,
-<<<<<<< HEAD
-    OCO_AZURE_ENDPOINT: process.env.OCO_AZURE_ENDPOINT || '',
-=======
     OCO_AZURE_ENDPOINT: process.env.OCO_AZURE_ENDPOINT || undefined,
->>>>>>> 10b031ab
     OCO_TEST_MOCK_TYPE: process.env.OCO_TEST_MOCK_TYPE || 'commit-message'
   };
 
