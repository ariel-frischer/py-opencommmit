--- conflicted
+++ resolved
@@ -377,10 +377,7 @@
   [CONFIG_KEYS.OCO_OPENAI_BASE_PATH]?: string;
   [CONFIG_KEYS.OCO_DESCRIPTION]: boolean;
   [CONFIG_KEYS.OCO_EMOJI]: boolean;
-<<<<<<< HEAD
-=======
   [CONFIG_KEYS.OCO_WHY]: boolean;
->>>>>>> fa164377
   [CONFIG_KEYS.OCO_MODEL]: string;
   [CONFIG_KEYS.OCO_LANGUAGE]: string;
   [CONFIG_KEYS.OCO_MESSAGE_TEMPLATE_PLACEHOLDER]: string;
@@ -440,10 +437,7 @@
   OCO_ONE_LINE_COMMIT: false,
   OCO_TEST_MOCK_TYPE: 'commit-message',
   OCO_FLOWISE_ENDPOINT: ':',
-<<<<<<< HEAD
-=======
   OCO_WHY: false,
->>>>>>> fa164377
   OCO_GITPUSH: true // todo: deprecate
 };
 
