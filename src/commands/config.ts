--- conflicted
+++ resolved
@@ -431,12 +431,9 @@
       process.env.OCO_ONE_LINE_COMMIT === 'true' ? true : false,
     OCO_AZURE_ENDPOINT: process.env.OCO_AZURE_ENDPOINT || undefined,
     OCO_TEST_MOCK_TYPE: process.env.OCO_TEST_MOCK_TYPE || 'commit-message',
-<<<<<<< HEAD
     OCO_FLOWISE_ENDPOINT: process.env.OCO_FLOWISE_ENDPOINT || ':',
-    OCO_FLOWISE_API_KEY: process.env.OCO_FLOWISE_API_KEY || undefined
-=======
-    OCO_OLLAMA_API_URL: process.env.OCO_OLLAMA_API_URL || undefined,
->>>>>>> 07f7a05c
+    OCO_FLOWISE_API_KEY: process.env.OCO_FLOWISE_API_KEY || undefined,
+    OCO_OLLAMA_API_URL: process.env.OCO_OLLAMA_API_URL || undefined
   };
   const configExists = existsSync(configPath);
   if (!configExists) return configFromEnv;
