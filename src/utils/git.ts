--- conflicted
+++ resolved
@@ -29,12 +29,8 @@
   const { stdout: files } = await execa('git', [
     'diff',
     '--name-only',
-<<<<<<< HEAD
-    '--cached'
-=======
     '--cached',
     '--relative'
->>>>>>> 54b8ba74
   ]);
 
   if (!files) return [];
