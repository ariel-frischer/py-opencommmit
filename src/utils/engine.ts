--- conflicted
+++ resolved
@@ -10,10 +10,7 @@
 import { TestAi, TestMockType } from '../engine/testAi';
 import { GroqEngine } from '../engine/groq';
 import { MLXEngine } from '../engine/mlx';
-<<<<<<< HEAD
-=======
 import { DeepseekEngine } from '../engine/deepseek';
->>>>>>> b55bcd5c
 
 export function getEngine(): AiEngine {
   const config = getConfig();
@@ -55,12 +52,9 @@
     case OCO_AI_PROVIDER_ENUM.MLX:
       return new MLXEngine(DEFAULT_CONFIG);
 
-<<<<<<< HEAD
-=======
     case OCO_AI_PROVIDER_ENUM.DEEPSEEK:
       return new DeepseekEngine(DEFAULT_CONFIG);
 
->>>>>>> b55bcd5c
     default:
       return new OpenAiEngine(DEFAULT_CONFIG);
   }
