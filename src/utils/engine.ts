import { AiEngine } from '../engine/Engine';
import { api } from '../engine/openAi';
import { getConfig } from '../commands/config';
import { ollamaAi } from '../engine/ollama';
<<<<<<< HEAD
=======
import { azure } from '../engine/azure';
>>>>>>> 31254045
import { anthropicAi } from '../engine/anthropic'
import { testAi } from '../engine/testAi';

export function getEngine(): AiEngine {
  const config = getConfig();
  const provider = config?.OCO_AI_PROVIDER;
  if (provider?.startsWith('ollama')) {
    const model = provider.split('/')[1];
    if (model) {
      ollamaAi.setModel(model);
    }
    return ollamaAi;
  } else if (config?.OCO_AI_PROVIDER == 'anthropic') {
    return anthropicAi;
  } else if (config?.OCO_AI_PROVIDER == 'test') {
    return testAi;
<<<<<<< HEAD
=======
  } else if (config?.OCO_AI_PROVIDER == 'azure') {
    return azure;
>>>>>>> 31254045
  }
  // open ai gpt by default
  return api;
}<|MERGE_RESOLUTION|>--- conflicted
+++ resolved
@@ -2,10 +2,7 @@
 import { api } from '../engine/openAi';
 import { getConfig } from '../commands/config';
 import { ollamaAi } from '../engine/ollama';
-<<<<<<< HEAD
-=======
 import { azure } from '../engine/azure';
->>>>>>> 31254045
 import { anthropicAi } from '../engine/anthropic'
 import { testAi } from '../engine/testAi';
 
@@ -14,19 +11,15 @@
   const provider = config?.OCO_AI_PROVIDER;
   if (provider?.startsWith('ollama')) {
     const model = provider.split('/')[1];
-    if (model) {
-      ollamaAi.setModel(model);
-    }
+    if (model) ollamaAi.setModel(model);
+    
     return ollamaAi;
   } else if (config?.OCO_AI_PROVIDER == 'anthropic') {
     return anthropicAi;
   } else if (config?.OCO_AI_PROVIDER == 'test') {
     return testAi;
-<<<<<<< HEAD
-=======
   } else if (config?.OCO_AI_PROVIDER == 'azure') {
     return azure;
->>>>>>> 31254045
   }
   // open ai gpt by default
   return api;
