--- conflicted
+++ resolved
@@ -258,13 +258,9 @@
   prompts: string[]
 ): OpenAI.Chat.Completions.ChatCompletionMessageParam => ({
   role: 'system',
-<<<<<<< HEAD
-  content: `${IDENTITY} Your mission is to create clean and comprehensive commit messages in the given @commitlint convention and explain WHAT were the changes and WHY the changes were done. I'll send you an output of 'git diff --staged' command, and you convert it into a commit message.
-=======
   content: `${IDENTITY} Your mission is to create clean and comprehensive commit messages in the given @commitlint convention and explain WHAT were the changes ${
     config.OCO_WHY ? 'and WHY the changes were done' : ''
   }. I'll send you an output of 'git diff --staged' command, and you convert it into a commit message.
->>>>>>> fa164377
 ${
   config.OCO_EMOJI
     ? 'Use GitMoji convention to preface the commit.'
